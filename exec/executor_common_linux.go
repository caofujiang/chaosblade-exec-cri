--- conflicted
+++ resolved
@@ -19,11 +19,7 @@
 import (
 	"context"
 	"fmt"
-<<<<<<< HEAD
 	"io"
-=======
-	"io/ioutil"
->>>>>>> 48cf8417
 	"os"
 	"os/exec"
 	"path"
@@ -194,11 +190,8 @@
 					}
 				}
 
-<<<<<<< HEAD
-				log.Infof(ctx, "wait nasexec process pasue, current comm: %s, pid: %d", comm, command.Process.Pid)
-=======
+
 				log.Infof(ctx, "wait nsexec process pasue, current comm: %s, pid: %d", comm, command.Process.Pid)
->>>>>>> 48cf8417
 				if comm == "pause\n" {
 					signal <- true
 					break
@@ -228,11 +221,7 @@
 					}
 				}
 
-<<<<<<< HEAD
-				log.Infof(ctx, "wait nasexec process resume, current comm: %s, pid: %d", comm, command.Process.Pid)
-=======
 				log.Infof(ctx, "wait nsexec process resume, current comm: %s, pid: %d", comm, command.Process.Pid)
->>>>>>> 48cf8417
 				if comm == "nsexec\n" {
 					break
 				}
@@ -249,11 +238,7 @@
 	}
 	defer f.Close()
 
-<<<<<<< HEAD
 	b, err := io.ReadAll(f)
-=======
-	b, err := ioutil.ReadAll(f)
->>>>>>> 48cf8417
 	if err != nil {
 		return "", err
 	}
@@ -268,11 +253,7 @@
 	}
 	defer f.Close()
 
-<<<<<<< HEAD
 	b, err := io.ReadAll(f)
-=======
-	b, err := ioutil.ReadAll(f)
->>>>>>> 48cf8417
 	if err != nil {
 		return "", err
 	}
